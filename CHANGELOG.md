# CHANGELOG

## 3.1.0

### Features

- Support for PHP 8.3
- Dropped support for previous PHP versions
- Updated PHPUnit to version 12

## 3.0.0

<<<<<<< HEAD
=======
### Features

>>>>>>> b47bc09a
- Support for PHP >= 8.1
- Dropped support for previous PHP versions
- Removed the "magical" way of inputting mask in DataCollections in favor of PHP 8 named arguments.
- Removed use of 404/405 "routes" (deprecated in previous versions). Use `$klein->onHttpError()` instead.
- Removed "magical" callback behavior in favor of PHP 8.3 named arguments. Now the function accepts an optional string path as the first parameter and a NOT optional callback.
- Removed "magical" markdown behavior. Now the function accepts a string and an optional array of values.
- Removed "magical" markdown behavior. Now the function accepts a string and an optional array of values.
- Removed "magical" behavior of `ServiceProvider::flash()` method. Now the function accepts a string and an optional array of values.
- Updated PHPUnit to version 10

## 2.1.2

### Features

- PHP 7 `Throwable`s will now properly be caught and sent up the exception handling chain.
- Expanded compatibility with other exception types in some method signatures

### Bug fixes

- Broad exception catch statements will now properly handle PHP 7 `Throwable` types


## 2.1.1

### Features

- Header keys are now normalized, by default, to their canonical MIME format for consistency
- Header key normalization is now customizable
- Internal callback data-structures were moved from arrays to more appropriate SplQueue and SplStack instances, providing performance and memory footprint improvements
- The PHPUnit version used for tests has been updated for HHVM compatibility
- PHP 7.0 and HHVM compatibility!

### Bug fixes

- A few internal property/attribute names have been updated for consistency
- An iteration bug effecting tests run under certain HHVM runtime versions has been fixed
- The README document has been updated to fix a few errors
- The `file()` method in the `Response` class has been updated to fix an issue found when run under PHP-FPM
- The `file()` method in the `Response` class will no longer send the `Content-Length` header when the response has been chunked, to comply with the HTTP requirements defined in RFC 2616
- References to the old https://github.com/chriso/klein.php repository URL have been updated to the new repository URL home of Klein: https://github.com/klein/klein.php
- Tests were updated to pass under an expanded number of PHP runtime versions and configurations
- A potential output buffer stack miss-handling in the dispatch process has been fixed


## 2.1.0

### Features

- New exception and helper methods to help control the dispatch flow
- New `abort()` method to allow stopping the routing process and returning a response code
- Routes are now instances of a new `Route` class, instead of just being a set of meta properties and a callback
- Routes are now stored in a `RouteCollection` class, which extends the `DataCollection` class
- New `keys()` and `clear()` methods for the `DataCollection` class
- Added the capability of reverse routing!
- Now allowing for route callbacks to change the response object by returning a new ApiResponse instance
- New "slug" type for route param matching
- New `isEmpty()` and `cloneEmpty()` methods for the `DataCollection` class
- The `$matched` route callback parameter is now an instance of a `RouteCollection`, instead of just an integer
- Route callbacks are now passed the Klein instance for easier closure/class-scope use
- Regular expression routing is now more accurate and will match more special characters in a similar way to Sinatra
- Routes are now built with a dependency injected `AbstractRouteFactory` instance, allowing the building of routes to be customized more easily
- New `options()` and `head()` alias methods for matching OPTIONS and HEAD requests respectively
- The `Response` class has been abstracted into an `AbstractResponse` and a separate `Response` class for cleaner 3rd-party extension
- New "after dispatch" callbacks can be registered for firing a series of callbacks after the dispatch loop has completed
- New `patch()` alias method for matching PATCH requests
- New HTTP error handling via exceptions and callback registration for a more direct (and less magical) API for controlling HTTP errors
- The `escape()` method in the `ServiceProvider` class now allows for the passing of entity escaping flags
- Route regular expressions are now validated and provide helpful errors upon a validation failure
- Routes can now contain an empty string path
- The composer autoloader is now compatible with the PSR-4 standard.
- Regular expression compilation performance has been improved
- 100% Code Coverage

### Bug fixes

- The README document has been updated to fix a few typos and inconsistencies
- Route params are now properly URL decoded
- 404/405 routes now properly set the appropriate status code automatically
- Silencing the locked response exceptions as the behavior is designed to be transparent/automatic
- Allow route callables to be an array suitable for `call_user_func()` callable behavior
- More proper handling for 404's that also call the 404 error handlers
- The `file()` and `json()` methods in the `Response` class no longer override system-configured time processing limits
- Now checking if the output buffer is open before attempting to close it
- The methods matched counter (`$methods_matched`) is now much more accurate, not counting methods that shouldn't have been considered matches
- Various PHPdoc inaccuracies and inconsistencies have been fixed
- Regular expressions are now quoted during compilation in a much safer manner
- The PHPdoc tags have been updated to use the more modern syntax<|MERGE_RESOLUTION|>--- conflicted
+++ resolved
@@ -1,20 +1,9 @@
 # CHANGELOG
 
-## 3.1.0
+## 3.0.0
 
 ### Features
 
-- Support for PHP 8.3
-- Dropped support for previous PHP versions
-- Updated PHPUnit to version 12
-
-## 3.0.0
-
-<<<<<<< HEAD
-=======
-### Features
-
->>>>>>> b47bc09a
 - Support for PHP >= 8.1
 - Dropped support for previous PHP versions
 - Removed the "magical" way of inputting mask in DataCollections in favor of PHP 8 named arguments.
